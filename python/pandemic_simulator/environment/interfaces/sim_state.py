# Confidential, Copyright 2020, Sony Corporation of America, All rights reserved.

from dataclasses import dataclass
<<<<<<< HEAD
from typing import Dict, Mapping, Tuple
=======
from typing import Dict, Type
>>>>>>> 614cc17b

from .ids import LocationID, PersonID
from .infection_model import InfectionSummary
from .location import LocationSummary
from .location_states import LocationState
from .pandemic_testing import GlobalTestingState
from .person import PersonState
from .sim_time import SimTime

__all__ = ['PandemicSimState']


@dataclass
class PandemicSimState:
    """PandemicSimulator state"""

    id_to_person_state: Dict[PersonID, PersonState]
    """The state of each person in the simulator"""

    id_to_location_state: Dict[LocationID, LocationState]
<<<<<<< HEAD
    """The state of each location in the simulator"""

=======
    location_type_infection_summary: Dict[Type, int]
>>>>>>> 614cc17b
    global_infection_summary: Dict[InfectionSummary, int]
    """Specifies the number of people with each infection summary"""

    global_testing_state: GlobalTestingState
    """Specifies the number of people with each infection summary after testing"""

    global_location_summary: Mapping[Tuple[str, str], LocationSummary]
    """A mapping that holds summary statistics (usually cumulative) for each location and person type tuple -
    ((Office, Worker), (School, Minor), etc.)"""

    infection_above_threshold: bool
    """A boolean that is set to True if the infection goes above a set threshold. The threshold is set in the pandemic
    sim"""

    regulation_stage: int
    """The last executed regulation stage"""

    sim_time: SimTime
    """Current simulation time"""<|MERGE_RESOLUTION|>--- conflicted
+++ resolved
@@ -1,11 +1,7 @@
 # Confidential, Copyright 2020, Sony Corporation of America, All rights reserved.
 
 from dataclasses import dataclass
-<<<<<<< HEAD
-from typing import Dict, Mapping, Tuple
-=======
-from typing import Dict, Type
->>>>>>> 614cc17b
+from typing import Dict, Mapping, Tuple, Type
 
 from .ids import LocationID, PersonID
 from .infection_model import InfectionSummary
@@ -26,12 +22,11 @@
     """The state of each person in the simulator"""
 
     id_to_location_state: Dict[LocationID, LocationState]
-<<<<<<< HEAD
     """The state of each location in the simulator"""
 
-=======
     location_type_infection_summary: Dict[Type, int]
->>>>>>> 614cc17b
+    """infection summary for location type"""
+
     global_infection_summary: Dict[InfectionSummary, int]
     """Specifies the number of people with each infection summary"""
 
